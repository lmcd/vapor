{
  "DVTSourceControlWorkspaceBlueprintPrimaryRemoteRepositoryKey" : "52AFDBC9624F22D94526E36BBEE271C6D7FC65D3",
  "DVTSourceControlWorkspaceBlueprintWorkingCopyRepositoryLocationsKey" : {

  },
  "DVTSourceControlWorkspaceBlueprintWorkingCopyStatesKey" : {
<<<<<<< HEAD
    "704B817219E4CBC31AA92368EF54A4E2835A8C3D" : 0,
=======
<<<<<<< HEAD
    "8D2296B3978D73F29F92A5319CC4250CE078B90B" : 0,
    "1D611DFB0C8941722678616BE789B5765AA3A46E" : 0,
    "F1BC52561A710CF215ADD0AA3A71C2520A285287" : 0,
    "901D39F10963DCBC990E02C949E08901C0DDB8E3" : 0,
    "1E72C4C11736864B9AA36A7CE5A7583666A1B027" : 0,
    "23A93BD79D6F4162360D9B57530A0BAC7A3E8EEA" : 0,
    "52AFDBC9624F22D94526E36BBEE271C6D7FC65D3" : 0,
=======
    "23A93BD79D6F4162360D9B57530A0BAC7A3E8EEA" : 0,
>>>>>>> d8174c3b
    "901D39F10963DCBC990E02C949E08901C0DDB8E3" : 0,
    "F1BC52561A710CF215ADD0AA3A71C2520A285287" : 0,
    "1E72C4C11736864B9AA36A7CE5A7583666A1B027" : 0,
>>>>>>> master
    "AB3B39DF79E140C049FAA89F0028F2088162E212" : 0,
    "287F3CCB1287376788CD8C8A6441419AFFC4A554" : 0,
    "23A93BD79D6F4162360D9B57530A0BAC7A3E8EEA" : 0,
    "BC4F18C8C7F08249E9651E82076CAED54BEAADF7" : 0,
    "10A2CB6C4392F0E306FF8D509BE5E88232276EA4" : 0,
<<<<<<< HEAD
    "48D51A061B4CAA12BB1778714EEA3375428E1708" : 0,
    "BC4F18C8C7F08249E9651E82076CAED54BEAADF7" : 0,
=======
    "52AFDBC9624F22D94526E36BBEE271C6D7FC65D3" : 0,
<<<<<<< HEAD
    "8D2296B3978D73F29F92A5319CC4250CE078B90B" : 0
  },
  "DVTSourceControlWorkspaceBlueprintIdentifierKey" : "7AF6FC70-0EAD-457F-BD0D-1C1C705849AE",
  "DVTSourceControlWorkspaceBlueprintWorkingCopyPathsKey" : {
    "704B817219E4CBC31AA92368EF54A4E2835A8C3D" : "vapor\/Packages\/OperatingSystem-0.4.2\/",
=======
>>>>>>> master
    "704B817219E4CBC31AA92368EF54A4E2835A8C3D" : 0
  },
  "DVTSourceControlWorkspaceBlueprintIdentifierKey" : "7AF6FC70-0EAD-457F-BD0D-1C1C705849AE",
  "DVTSourceControlWorkspaceBlueprintWorkingCopyPathsKey" : {
<<<<<<< HEAD
    "8D2296B3978D73F29F92A5319CC4250CE078B90B" : "vapor\/Packages\/C7-0.2.0\/",
    "1D611DFB0C8941722678616BE789B5765AA3A46E" : "vapor\/Packages\/Hummingbird-2.0.0\/",
    "F1BC52561A710CF215ADD0AA3A71C2520A285287" : "vapor\/Packages\/Data-0.4.8\/",
    "901D39F10963DCBC990E02C949E08901C0DDB8E3" : "vapor\/Packages\/InterchangeData-0.4.2\/",
    "1E72C4C11736864B9AA36A7CE5A7583666A1B027" : "vapor\/Packages\/SHA2-0.1.0\/",
    "23A93BD79D6F4162360D9B57530A0BAC7A3E8EEA" : "vapor\/Packages\/Strand-1.1.0\/",
    "52AFDBC9624F22D94526E36BBEE271C6D7FC65D3" : "vapor\/",
    "AB3B39DF79E140C049FAA89F0028F2088162E212" : "vapor\/Packages\/CryptoEssentials-0.2.0\/",
    "4A88C7F5F6EA13C3C2A03CD1950D7F655F1E4F26" : "vapor\/Packages\/SHA1-0.2.1\/",
    "287F3CCB1287376788CD8C8A6441419AFFC4A554" : "vapor\/Packages\/HMAC-0.2.1\/",
    "10A2CB6C4392F0E306FF8D509BE5E88232276EA4" : "vapor\/Packages\/String-0.4.3\/",
    "48D51A061B4CAA12BB1778714EEA3375428E1708" : "vapor\/Packages\/CryptoKitten-0.1.3\/",
    "BC4F18C8C7F08249E9651E82076CAED54BEAADF7" : "vapor\/Packages\/JSON-0.4.2\/",
=======
    "23A93BD79D6F4162360D9B57530A0BAC7A3E8EEA" : "vapor\/Packages\/Strand-1.1.0\/",
>>>>>>> d8174c3b
    "901D39F10963DCBC990E02C949E08901C0DDB8E3" : "vapor\/Packages\/InterchangeData-0.4.3\/",
    "F1BC52561A710CF215ADD0AA3A71C2520A285287" : "vapor\/Packages\/Data-0.4.9\/",
    "1E72C4C11736864B9AA36A7CE5A7583666A1B027" : "vapor\/Packages\/SHA2-0.1.0\/",
    "AB3B39DF79E140C049FAA89F0028F2088162E212" : "vapor\/Packages\/CryptoEssentials-0.2.1\/",
    "287F3CCB1287376788CD8C8A6441419AFFC4A554" : "vapor\/Packages\/HMAC-0.3.1\/",
    "23A93BD79D6F4162360D9B57530A0BAC7A3E8EEA" : "vapor\/Packages\/Strand-1.1.0\/",
    "BC4F18C8C7F08249E9651E82076CAED54BEAADF7" : "vapor\/Packages\/JSON-0.4.2\/",
    "10A2CB6C4392F0E306FF8D509BE5E88232276EA4" : "vapor\/Packages\/String-0.4.3\/",
    "52AFDBC9624F22D94526E36BBEE271C6D7FC65D3" : "vapor\/",
<<<<<<< HEAD
    "8D2296B3978D73F29F92A5319CC4250CE078B90B" : "vapor\/Packages\/C7-0.2.0\/"
=======
>>>>>>> master
    "704B817219E4CBC31AA92368EF54A4E2835A8C3D" : "vapor\/Packages\/OperatingSystem-0.4.2\/"
>>>>>>> d8174c3b
  },
  "DVTSourceControlWorkspaceBlueprintNameKey" : "Vapor",
  "DVTSourceControlWorkspaceBlueprintVersion" : 204,
  "DVTSourceControlWorkspaceBlueprintRelativePathToProjectKey" : "Vapor.xcodeproj",
  "DVTSourceControlWorkspaceBlueprintRemoteRepositoriesKey" : [
    {
      "DVTSourceControlWorkspaceBlueprintRemoteRepositoryURLKey" : "https:\/\/github.com\/Zewo\/String.git",
      "DVTSourceControlWorkspaceBlueprintRemoteRepositorySystemKey" : "com.apple.dt.Xcode.sourcecontrol.Git",
      "DVTSourceControlWorkspaceBlueprintRemoteRepositoryIdentifierKey" : "10A2CB6C4392F0E306FF8D509BE5E88232276EA4"
    },
    {
      "DVTSourceControlWorkspaceBlueprintRemoteRepositoryURLKey" : "https:\/\/github.com\/qutheory\/Hummingbird.git",
      "DVTSourceControlWorkspaceBlueprintRemoteRepositorySystemKey" : "com.apple.dt.Xcode.sourcecontrol.Git",
      "DVTSourceControlWorkspaceBlueprintRemoteRepositoryIdentifierKey" : "1D611DFB0C8941722678616BE789B5765AA3A46E"
    },
    {
      "DVTSourceControlWorkspaceBlueprintRemoteRepositoryURLKey" : "https:\/\/github.com\/CryptoKitten\/SHA2.git",
      "DVTSourceControlWorkspaceBlueprintRemoteRepositorySystemKey" : "com.apple.dt.Xcode.sourcecontrol.Git",
      "DVTSourceControlWorkspaceBlueprintRemoteRepositoryIdentifierKey" : "1E72C4C11736864B9AA36A7CE5A7583666A1B027"
    },
    {
      "DVTSourceControlWorkspaceBlueprintRemoteRepositoryURLKey" : "https:\/\/github.com\/ketzusaka\/Strand",
      "DVTSourceControlWorkspaceBlueprintRemoteRepositorySystemKey" : "com.apple.dt.Xcode.sourcecontrol.Git",
      "DVTSourceControlWorkspaceBlueprintRemoteRepositoryIdentifierKey" : "23A93BD79D6F4162360D9B57530A0BAC7A3E8EEA"
    },
    {
      "DVTSourceControlWorkspaceBlueprintRemoteRepositoryURLKey" : "https:\/\/github.com\/CryptoKitten\/HMAC.git",
      "DVTSourceControlWorkspaceBlueprintRemoteRepositorySystemKey" : "com.apple.dt.Xcode.sourcecontrol.Git",
      "DVTSourceControlWorkspaceBlueprintRemoteRepositoryIdentifierKey" : "287F3CCB1287376788CD8C8A6441419AFFC4A554"
    },
    {
      "DVTSourceControlWorkspaceBlueprintRemoteRepositoryURLKey" : "github.com:LoganWright\/vapor.git",
      "DVTSourceControlWorkspaceBlueprintRemoteRepositorySystemKey" : "com.apple.dt.Xcode.sourcecontrol.Git",
      "DVTSourceControlWorkspaceBlueprintRemoteRepositoryIdentifierKey" : "52AFDBC9624F22D94526E36BBEE271C6D7FC65D3"
    },
    {
      "DVTSourceControlWorkspaceBlueprintRemoteRepositoryURLKey" : "https:\/\/github.com\/Zewo\/OS.git",
      "DVTSourceControlWorkspaceBlueprintRemoteRepositorySystemKey" : "com.apple.dt.Xcode.sourcecontrol.Git",
      "DVTSourceControlWorkspaceBlueprintRemoteRepositoryIdentifierKey" : "704B817219E4CBC31AA92368EF54A4E2835A8C3D"
    },
    {
      "DVTSourceControlWorkspaceBlueprintRemoteRepositoryURLKey" : "https:\/\/github.com\/SwiftX\/C7.git",
      "DVTSourceControlWorkspaceBlueprintRemoteRepositorySystemKey" : "com.apple.dt.Xcode.sourcecontrol.Git",
      "DVTSourceControlWorkspaceBlueprintRemoteRepositoryIdentifierKey" : "8D2296B3978D73F29F92A5319CC4250CE078B90B"
    },
    {
      "DVTSourceControlWorkspaceBlueprintRemoteRepositoryURLKey" : "https:\/\/github.com\/Zewo\/InterchangeData.git",
      "DVTSourceControlWorkspaceBlueprintRemoteRepositorySystemKey" : "com.apple.dt.Xcode.sourcecontrol.Git",
      "DVTSourceControlWorkspaceBlueprintRemoteRepositoryIdentifierKey" : "901D39F10963DCBC990E02C949E08901C0DDB8E3"
    },
    {
      "DVTSourceControlWorkspaceBlueprintRemoteRepositoryURLKey" : "https:\/\/github.com\/CryptoKitten\/CryptoEssentials.git",
      "DVTSourceControlWorkspaceBlueprintRemoteRepositorySystemKey" : "com.apple.dt.Xcode.sourcecontrol.Git",
      "DVTSourceControlWorkspaceBlueprintRemoteRepositoryIdentifierKey" : "AB3B39DF79E140C049FAA89F0028F2088162E212"
    },
    {
      "DVTSourceControlWorkspaceBlueprintRemoteRepositoryURLKey" : "https:\/\/github.com\/Zewo\/JSON.git",
      "DVTSourceControlWorkspaceBlueprintRemoteRepositorySystemKey" : "com.apple.dt.Xcode.sourcecontrol.Git",
      "DVTSourceControlWorkspaceBlueprintRemoteRepositoryIdentifierKey" : "BC4F18C8C7F08249E9651E82076CAED54BEAADF7"
    },
    {
      "DVTSourceControlWorkspaceBlueprintRemoteRepositoryURLKey" : "https:\/\/github.com\/Zewo\/Data.git",
      "DVTSourceControlWorkspaceBlueprintRemoteRepositorySystemKey" : "com.apple.dt.Xcode.sourcecontrol.Git",
      "DVTSourceControlWorkspaceBlueprintRemoteRepositoryIdentifierKey" : "F1BC52561A710CF215ADD0AA3A71C2520A285287"
    }
  ]
}<|MERGE_RESOLUTION|>--- conflicted
+++ resolved
@@ -4,78 +4,27 @@
 
   },
   "DVTSourceControlWorkspaceBlueprintWorkingCopyStatesKey" : {
-<<<<<<< HEAD
-    "704B817219E4CBC31AA92368EF54A4E2835A8C3D" : 0,
-=======
-<<<<<<< HEAD
-    "8D2296B3978D73F29F92A5319CC4250CE078B90B" : 0,
-    "1D611DFB0C8941722678616BE789B5765AA3A46E" : 0,
+    "23A93BD79D6F4162360D9B57530A0BAC7A3E8EEA" : 0,
+    "1E72C4C11736864B9AA36A7CE5A7583666A1B027" : 0,
     "F1BC52561A710CF215ADD0AA3A71C2520A285287" : 0,
-    "901D39F10963DCBC990E02C949E08901C0DDB8E3" : 0,
-    "1E72C4C11736864B9AA36A7CE5A7583666A1B027" : 0,
-    "23A93BD79D6F4162360D9B57530A0BAC7A3E8EEA" : 0,
-    "52AFDBC9624F22D94526E36BBEE271C6D7FC65D3" : 0,
-=======
-    "23A93BD79D6F4162360D9B57530A0BAC7A3E8EEA" : 0,
->>>>>>> d8174c3b
-    "901D39F10963DCBC990E02C949E08901C0DDB8E3" : 0,
-    "F1BC52561A710CF215ADD0AA3A71C2520A285287" : 0,
-    "1E72C4C11736864B9AA36A7CE5A7583666A1B027" : 0,
->>>>>>> master
     "AB3B39DF79E140C049FAA89F0028F2088162E212" : 0,
     "287F3CCB1287376788CD8C8A6441419AFFC4A554" : 0,
-    "23A93BD79D6F4162360D9B57530A0BAC7A3E8EEA" : 0,
+    "10A2CB6C4392F0E306FF8D509BE5E88232276EA4" : 0,
     "BC4F18C8C7F08249E9651E82076CAED54BEAADF7" : 0,
-    "10A2CB6C4392F0E306FF8D509BE5E88232276EA4" : 0,
-<<<<<<< HEAD
-    "48D51A061B4CAA12BB1778714EEA3375428E1708" : 0,
-    "BC4F18C8C7F08249E9651E82076CAED54BEAADF7" : 0,
-=======
     "52AFDBC9624F22D94526E36BBEE271C6D7FC65D3" : 0,
-<<<<<<< HEAD
-    "8D2296B3978D73F29F92A5319CC4250CE078B90B" : 0
-  },
-  "DVTSourceControlWorkspaceBlueprintIdentifierKey" : "7AF6FC70-0EAD-457F-BD0D-1C1C705849AE",
-  "DVTSourceControlWorkspaceBlueprintWorkingCopyPathsKey" : {
-    "704B817219E4CBC31AA92368EF54A4E2835A8C3D" : "vapor\/Packages\/OperatingSystem-0.4.2\/",
-=======
->>>>>>> master
     "704B817219E4CBC31AA92368EF54A4E2835A8C3D" : 0
   },
-  "DVTSourceControlWorkspaceBlueprintIdentifierKey" : "7AF6FC70-0EAD-457F-BD0D-1C1C705849AE",
+  "DVTSourceControlWorkspaceBlueprintIdentifierKey" : "502545D6-DB23-42CA-AC2D-E96EAB3B56F5",
   "DVTSourceControlWorkspaceBlueprintWorkingCopyPathsKey" : {
-<<<<<<< HEAD
-    "8D2296B3978D73F29F92A5319CC4250CE078B90B" : "vapor\/Packages\/C7-0.2.0\/",
-    "1D611DFB0C8941722678616BE789B5765AA3A46E" : "vapor\/Packages\/Hummingbird-2.0.0\/",
-    "F1BC52561A710CF215ADD0AA3A71C2520A285287" : "vapor\/Packages\/Data-0.4.8\/",
-    "901D39F10963DCBC990E02C949E08901C0DDB8E3" : "vapor\/Packages\/InterchangeData-0.4.2\/",
+    "23A93BD79D6F4162360D9B57530A0BAC7A3E8EEA" : "vapor\/Packages\/Strand-1.1.0\/",
     "1E72C4C11736864B9AA36A7CE5A7583666A1B027" : "vapor\/Packages\/SHA2-0.1.0\/",
-    "23A93BD79D6F4162360D9B57530A0BAC7A3E8EEA" : "vapor\/Packages\/Strand-1.1.0\/",
-    "52AFDBC9624F22D94526E36BBEE271C6D7FC65D3" : "vapor\/",
-    "AB3B39DF79E140C049FAA89F0028F2088162E212" : "vapor\/Packages\/CryptoEssentials-0.2.0\/",
-    "4A88C7F5F6EA13C3C2A03CD1950D7F655F1E4F26" : "vapor\/Packages\/SHA1-0.2.1\/",
-    "287F3CCB1287376788CD8C8A6441419AFFC4A554" : "vapor\/Packages\/HMAC-0.2.1\/",
-    "10A2CB6C4392F0E306FF8D509BE5E88232276EA4" : "vapor\/Packages\/String-0.4.3\/",
-    "48D51A061B4CAA12BB1778714EEA3375428E1708" : "vapor\/Packages\/CryptoKitten-0.1.3\/",
-    "BC4F18C8C7F08249E9651E82076CAED54BEAADF7" : "vapor\/Packages\/JSON-0.4.2\/",
-=======
-    "23A93BD79D6F4162360D9B57530A0BAC7A3E8EEA" : "vapor\/Packages\/Strand-1.1.0\/",
->>>>>>> d8174c3b
-    "901D39F10963DCBC990E02C949E08901C0DDB8E3" : "vapor\/Packages\/InterchangeData-0.4.3\/",
     "F1BC52561A710CF215ADD0AA3A71C2520A285287" : "vapor\/Packages\/Data-0.4.9\/",
-    "1E72C4C11736864B9AA36A7CE5A7583666A1B027" : "vapor\/Packages\/SHA2-0.1.0\/",
     "AB3B39DF79E140C049FAA89F0028F2088162E212" : "vapor\/Packages\/CryptoEssentials-0.2.1\/",
     "287F3CCB1287376788CD8C8A6441419AFFC4A554" : "vapor\/Packages\/HMAC-0.3.1\/",
-    "23A93BD79D6F4162360D9B57530A0BAC7A3E8EEA" : "vapor\/Packages\/Strand-1.1.0\/",
+    "10A2CB6C4392F0E306FF8D509BE5E88232276EA4" : "vapor\/Packages\/String-0.4.3\/",
     "BC4F18C8C7F08249E9651E82076CAED54BEAADF7" : "vapor\/Packages\/JSON-0.4.2\/",
-    "10A2CB6C4392F0E306FF8D509BE5E88232276EA4" : "vapor\/Packages\/String-0.4.3\/",
     "52AFDBC9624F22D94526E36BBEE271C6D7FC65D3" : "vapor\/",
-<<<<<<< HEAD
-    "8D2296B3978D73F29F92A5319CC4250CE078B90B" : "vapor\/Packages\/C7-0.2.0\/"
-=======
->>>>>>> master
     "704B817219E4CBC31AA92368EF54A4E2835A8C3D" : "vapor\/Packages\/OperatingSystem-0.4.2\/"
->>>>>>> d8174c3b
   },
   "DVTSourceControlWorkspaceBlueprintNameKey" : "Vapor",
   "DVTSourceControlWorkspaceBlueprintVersion" : 204,
@@ -85,11 +34,6 @@
       "DVTSourceControlWorkspaceBlueprintRemoteRepositoryURLKey" : "https:\/\/github.com\/Zewo\/String.git",
       "DVTSourceControlWorkspaceBlueprintRemoteRepositorySystemKey" : "com.apple.dt.Xcode.sourcecontrol.Git",
       "DVTSourceControlWorkspaceBlueprintRemoteRepositoryIdentifierKey" : "10A2CB6C4392F0E306FF8D509BE5E88232276EA4"
-    },
-    {
-      "DVTSourceControlWorkspaceBlueprintRemoteRepositoryURLKey" : "https:\/\/github.com\/qutheory\/Hummingbird.git",
-      "DVTSourceControlWorkspaceBlueprintRemoteRepositorySystemKey" : "com.apple.dt.Xcode.sourcecontrol.Git",
-      "DVTSourceControlWorkspaceBlueprintRemoteRepositoryIdentifierKey" : "1D611DFB0C8941722678616BE789B5765AA3A46E"
     },
     {
       "DVTSourceControlWorkspaceBlueprintRemoteRepositoryURLKey" : "https:\/\/github.com\/CryptoKitten\/SHA2.git",
@@ -117,16 +61,6 @@
       "DVTSourceControlWorkspaceBlueprintRemoteRepositoryIdentifierKey" : "704B817219E4CBC31AA92368EF54A4E2835A8C3D"
     },
     {
-      "DVTSourceControlWorkspaceBlueprintRemoteRepositoryURLKey" : "https:\/\/github.com\/SwiftX\/C7.git",
-      "DVTSourceControlWorkspaceBlueprintRemoteRepositorySystemKey" : "com.apple.dt.Xcode.sourcecontrol.Git",
-      "DVTSourceControlWorkspaceBlueprintRemoteRepositoryIdentifierKey" : "8D2296B3978D73F29F92A5319CC4250CE078B90B"
-    },
-    {
-      "DVTSourceControlWorkspaceBlueprintRemoteRepositoryURLKey" : "https:\/\/github.com\/Zewo\/InterchangeData.git",
-      "DVTSourceControlWorkspaceBlueprintRemoteRepositorySystemKey" : "com.apple.dt.Xcode.sourcecontrol.Git",
-      "DVTSourceControlWorkspaceBlueprintRemoteRepositoryIdentifierKey" : "901D39F10963DCBC990E02C949E08901C0DDB8E3"
-    },
-    {
       "DVTSourceControlWorkspaceBlueprintRemoteRepositoryURLKey" : "https:\/\/github.com\/CryptoKitten\/CryptoEssentials.git",
       "DVTSourceControlWorkspaceBlueprintRemoteRepositorySystemKey" : "com.apple.dt.Xcode.sourcecontrol.Git",
       "DVTSourceControlWorkspaceBlueprintRemoteRepositoryIdentifierKey" : "AB3B39DF79E140C049FAA89F0028F2088162E212"
