import S4

final class HTTPParser: StreamParser {
    enum Error: ErrorProtocol {
        case streamEmpty
    }

    let buffer: StreamBuffer

    /**
        Creates a new HTTP Parser that will
<<<<<<< HEAD
        receive serialized request data from
=======
        receive serialized request data from 
>>>>>>> 37ce2332
        the supplied stream.
    */
    init(stream: Stream) {
        self.buffer = StreamBuffer(stream)
    }

    /**
        Reads and filters non-valid ASCII characters
        from the stream until a new line character is returned.
    */
    func nextLine() throws -> Data {
        var line: Data = []

<<<<<<< HEAD
        while let byte = try buffer.next() where byte != Byte.ASCII.newLine {
            // Skip over any non-valid ASCII characters
            if byte > Byte.ASCII.carriageReturn {
=======
        while let byte = try buffer.next() where byte != .newLine {
            // Skip over any non-valid ASCII characters
            if byte > .carriageReturn {
>>>>>>> 37ce2332
                line.append(byte)
            }
        }

        return line
    }

    /**
        Parses serialized request data from
        the stream following HTTP/1.0 or HTTP/1.1
        protocol.
    */
    func parse() throws -> Request {
        let requestLineString = try nextLine()
<<<<<<< HEAD
        Log.info("Requestline:\n\t\(requestLineString)")
=======

>>>>>>> 37ce2332
        guard !requestLineString.isEmpty else {
            // If the stream is empty, close connection immediately
            throw Error.streamEmpty
        }

        // TODO: Actually parse
        let requestLine = try RequestLine(requestLineString)

        var headers: [Request.Headers.Key: String] = [:]

        while true {
            let headerLine = try nextLine()
            Log.info("Header:\n\t\(headerLine)")
            if headerLine.isEmpty {
                // We've reached the end of the headers
                break
            }

            // TODO: Check is line has leading white space
            // This should be converted to values for the
            // previous header

<<<<<<< HEAD
            let comps = headerLine.split(separator: Byte.ASCII.colon)
=======
            let comps = headerLine.split(separator: .colon)
>>>>>>> 37ce2332

            guard comps.count == 2 else {
                continue
            }

            let key = Request.Headers.Key(Data(comps[0]).string)

            // TODO: Trim header value from excess whitespace

            let val = Data(comps[1]).string

            headers[key] = val.trim()
        }

        let body: Data

        // TODO: Support transfer-encoding: chunked

        if let contentLength = headers["content-length"]?.int {
            body = try buffer.next(chunk: contentLength)
        } else if
            let transferEncoding = headers["transfer-encoding"]?.string
            where transferEncoding.lowercased() == "chunked"
        {
            var buffer: Data = []

            while true {
                let lengthData = try nextLine()

                // size must be sent
                guard lengthData.count > 0 else {
                    break
                }

                // convert hex length data to int
<<<<<<< HEAD
                guard let length = lengthData.asciiInt else {
                    break
                }

                // end of chunked encoding
                if length == 0 {
                    break
                }

=======
                guard let length = lengthData.int else {
                    break
                }

                // end of chunked encoding
                if length == 0 {
                    break
                }

>>>>>>> 37ce2332
                let content = try self.buffer.next(chunk: length + 2)
                buffer.bytes += content.bytes
            }

            body = buffer
        } else {
            body = []
        }

        return Request(
            method: requestLine.method,
            uri: requestLine.uri,
            version: requestLine.version,
            headers: Request.Headers(headers),
            body: .buffer(body)
        )
    }
}



extension Array where Element: Hashable {
    /**
     This function is intended to be as performant as possible, which is part of the reason 
     why some of the underlying logic may seem a bit more tedious than is necessary
     */
    func trimmed(_ elements: [Element]) -> SubSequence {
        guard !isEmpty else { return [] }

        let lastIdx = self.count - 1
        var leadingIterator = self.indices.makeIterator()
        var trailingIterator = leadingIterator

        var leading = 0
        var trailing = lastIdx
        while let next = leadingIterator.next() where elements.contains(self[next]) {
            leading += 1
        }
        while let next = trailingIterator.next() where elements.contains(self[lastIdx - next]) {
            trailing -= 1
        }

        return self[leading...trailing]
    }
}


// MARK: RObustness 

/*
 
 ******* ##################### **********
 *                                      *
 *                                      *
 *                                      *
 *            robustness                *
 *                                      *
 *                                      *
 *                                      *
 ******* ##################### **********

 3.5.  Message Parsing Robustness

 Older HTTP/1.0 user agent implementations might send an extra CRLF
 after a POST request as a workaround for some early server
 applications that failed to read message body content that was not
 terminated by a line-ending.  An HTTP/1.1 user agent MUST NOT preface
 or follow a request with an extra CRLF.  If terminating the request
 message body with a line-ending is desired, then the user agent MUST
 count the terminating CRLF octets as part of the message body length.

 In the interest of robustness, a server that is expecting to receive
 and parse a request-line SHOULD ignore at least one empty line (CRLF)
 received prior to the request-line.




 Fielding & Reschke           Standards Track                   [Page 34]

 RFC 7230           HTTP/1.1 Message Syntax and Routing         June 2014


 Although the line terminator for the start-line and header fields is
 the sequence CRLF, a recipient MAY recognize a single LF as a line
 terminator and ignore any preceding CR.

 Although the request-line and status-line grammar rules require that
 each of the component elements be separated by a single SP octet,
 recipients MAY instead parse on whitespace-delimited word boundaries
 and, aside from the CRLF terminator, treat any form of whitespace as
 the SP separator while ignoring preceding or trailing whitespace;
 such whitespace includes one or more of the following octets: SP,
 HTAB, VT (%x0B), FF (%x0C), or bare CR.  However, lenient parsing can
 result in security vulnerabilities if there are multiple recipients
 of the message and each has its own unique interpretation of
 robustness (see Section 9.5).

 When a server listening only for HTTP request messages, or processing
 what appears from the start-line to be an HTTP request message,
 receives a sequence of octets that does not match the HTTP-message
 grammar aside from the robustness exceptions listed above, the server
 SHOULD respond with a 400 (Bad Request) response.
 */

extension String: ErrorProtocol {}
/**
 
 ****************************** WARNING ******************************
 
 (reminders)
 
 ******************************
 
 A
 server MUST reject any received request message that contains
 whitespace between a header field-name and colon with a response code
 of 400 (Bad Request).
 
 ******************************
 
 A proxy or gateway that receives an obs-fold in a response message
 that is not within a message/http container MUST either discard the
 message and replace it with a 502 (Bad Gateway) response, preferably
 with a representation explaining that unacceptable line folding was
 received, or replace each received obs-fold with one or more SP
 octets prior to interpreting the field value or forwarding the
 message downstream.
 
 ******************************

 The presence of a message body in a response depends on both the
 request method to which it is responding and the response status code
 (Section 3.1.2).  Responses to the HEAD request method (Section 4.3.2
 of [RFC7231]) never include a message body because the associated
 response header fields (e.g., Transfer-Encoding, Content-Length,
 etc.), if present, indicate only what their values would have been if
 the request method had been GET (Section 4.3.1 of [RFC7231]). 2xx
 (Successful) responses to a CONNECT request method (Section 4.3.6 of
 [RFC7231]) switch to tunnel mode instead of having a message body.
 All 1xx (Informational), 204 (No Content), and 304 (Not Modified)
 responses do not include a message body.  All other responses do
 include a message body, although the body might be of zero length.

 ******************************
 
 A server MAY send a Content-Length header field in a response to a
 HEAD request (Section 4.3.2 of [RFC7231]); a server MUST NOT send
 Content-Length in such a response unless its field-value equals the
 decimal number of octets that would have been sent in the payload
 body of a response if the same request had used the GET method.
 
 *****************************
 
 If a message is received that has multiple Content-Length header
 fields with field-values consisting of the same decimal value, or a
 single Content-Length header field with a field value containing a
 list of identical decimal values (e.g., "Content-Length: 42, 42"),
 indicating that duplicate Content-Length header fields have been
 generated or combined by an upstream message processor, then the
 recipient MUST either reject the message as invalid or replace the
 duplicated field-values with a single valid Content-Length field
 containing that decimal value prior to determining the message body
 length or forwarding the message.
 
 ******************************

 A recipient MUST ignore unrecognized chunk extensions.

 ******************************
 */

/*
All HTTP/1.1 messages consist of a start-line followed by a sequence
of octets in a format similar to the Internet Message Format
[RFC5322]: zero or more header fields (collectively referred to as
the "headers" or the "header section"), an empty line indicating the
end of the header section, and an optional message body.

HTTP-message   = start-line
*( header-field CRLF )
CRLF
[ message-body ]
*/
final class RequestParser {
    enum Error: ErrorProtocol {
        case streamEmpty
    }

    private var localBuffer: [Byte] = []
    private let buffer: StreamBuffer

    /**
     Creates a new HTTP Parser that will
     receive serialized request data from
     the supplied stream.
     */
    init(stream: Stream) {
        self.buffer = StreamBuffer(stream)
    }

    func parse() throws -> Request {
        let (method, uri, httpVersion) = try parseRequestLine()
        // next line after request line MUST NOT lead space
        try renameAndClarifyButThisIsNecessaryToSkipLeadingWhitespaceLinesFollowingRequestLine()
        let headers = try parseHeaders()
        let bodyStyle = try parseBodyStyle(headers: headers)
        let body = try parseBody(with: bodyStyle)
        
        // TODO: Handle Transfer Encoding?
        var h: Headers = [:]
        try headers.forEach { k, v in
            let kt = try k.trimmed([.space, .carriageReturn, .horizontalTab, .lineFeed]).toString()
            let vt = try v.trimmed([.space, .carriageReturn, .horizontalTab, .lineFeed]).toString()
//            print("H -- \"\(kt)\": \"\(vt)\"")
            h[kt] = vt
        }

        let m = try method.toString()
        let u = try URIParser.parse(uri: uri)
        return Request(
            method: S4.Method(m),
            uri: u,
            version: Version(major: 1, minor: 1), // TODO:
            headers: h,
            body: .buffer(Data(body))
        )
        return Request(method: .get, path: "/", host: "*", headers: h, data: Data(body))
    }

    private func parseBody(with style: BodyStyle) throws -> [Byte] {
        switch style {
        case .length(let length):
            // TODO: Check if more remaining and return 411?
            return try collect(next: length)
        case .empty:
            return []
        default:
            print("Error")
            fatalError()
        }
    }

    /*
     https://tools.ietf.org/html/rfc2616#section-5.1

     The Request-Line begins with a method token, followed by the
     Request-URI and the protocol version, and ending with CRLF. The
     elements are separated by SP characters. No CR or LF is allowed
     except in the final CRLF sequence.

     Request-Line   = Method SP Request-URI SP HTTP-Version CRLF

     *** [WARNING] ***
     Recipients of an invalid request-line SHOULD respond with either a
     400 (Bad Request) error or a 301 (Moved Permanently) redirect with
     the request-target properly encoded.  A recipient SHOULD NOT attempt
     to autocorrect and then process the request without a redirect, since
     the invalid request-line might be deliberately crafted to bypass
     security filters along the request chain.
     */
    func parseRequestLine() throws -> (method: [Byte], uri: [Byte], httpVersion: [Byte]) {
        try skipWhiteSpace()
        let method = try collect(until: .space, discardDelimitterIfFound: true)
        let uri = try collect(until: .space, discardDelimitterIfFound: true)
        let httpVersion = try collect(untilMatches: [.carriageReturn, .lineFeed])
        try discardNext(2) // discard CRLF
        return (method, uri, httpVersion)
    }

    /*
     HTTP-message   = start-line
     *( header-field CRLF )
     CRLF
     [ message-body ]
     */
    func parseHeaders() throws -> [(field: [Byte], value: [Byte])] {
        var headers: [(field: [Byte], value: [Byte])] = []
        // Header fields section is terminated by a leading CRLF
        while try !next(matches: [.carriageReturn, .lineFeed]) {
            guard let (header, value) = try parseNextHeader() else { return headers }
            headers.append((header, value))
        }
        try discardNext(2) // discard CRLF
        return headers
    }

    /**
     https://tools.ietf.org/html/rfc7230#section-3

     ******* [WARNING] ********

     A sender MUST NOT send whitespace between the start-line and the
     first header field.  A recipient that receives whitespace between the
     start-line and the first header field MUST either reject the message
     as invalid or consume each whitespace-preceded line without further
     processing of it (i.e., ignore the entire line, along with any
     subsequent lines preceded by whitespace, until a properly formed
     header field is received or the header section is terminated).

     The presence of such whitespace in a request might be an attempt to
     trick a server into ignoring that field or processing the line after
     it as a new request, either of which might result in a security
     vulnerability if other implementations within the request chain
     interpret the same message differently.  Likewise, the presence of
     such whitespace in a response might be ignored by some clients or
     cause others to cease parsing.
     */
    func renameAndClarifyButThisIsNecessaryToSkipLeadingWhitespaceLinesFollowingRequestLine() throws {
        guard let next = try next() else { return }
        if next.isWhitespace { throw "can throw or skip lines w/ leading spaces: \(Character(next))" }
        else { returnToBuffer(next) }
    }

    /*
     https://tools.ietf.org/html/rfc7230#section-3.2

     Each header field consists of a case-insensitive field name followed
     by a colon (":"), optional leading whitespace, the field value, and
     optional trailing whitespace.

     header-field   = field-name ":" OWS field-value OWS

     field-name     = token
     field-value    = *( field-content / obs-fold )
     field-content  = field-vchar [ 1*( SP / HTAB ) field-vchar ]
     field-vchar    = VCHAR / obs-text

     obs-fold       = CRLF 1*( SP / HTAB )
     ; obsolete line folding
     ; see Section 3.2.4

     The field-name token labels the corresponding field-value as having
     the semantics defined by that header field.  For example, the Date
     header field is defined in Section 7.1.1.2 of [RFC7231] as containing
     the origination timestamp for the message in which it appears.
     
     HTTP-message   = start-line
     *( header-field CRLF )
     CRLF
     [ message-body ]
     */
    func parseNextHeader() throws -> (field: [Byte], value: [Byte])? {
        guard let field = try parseHeaderField() else { return nil }
        let value = try parseHeaderValue()
        return (field, value)
    }

    func parseHeaderField() throws -> [Byte]? {
        let field = try collect(until: .colon, discardDelimitterIfFound: true)
        /*
         No whitespace is allowed between the header field-name and colon.  In
         the past, differences in the handling of such whitespace have led to
         security vulnerabilities in request routing and response handling.  A
         server MUST reject any received request message that contains
         whitespace between a header field-name and colon with a response code
         of 400 (Bad Request).
         */
        guard !field.isEmpty else { return nil } // empty is ok
        guard field.last?.isWhitespace == false else { throw "must not be space between header field and ':' \(field)" }
        return field
    }

    func parseHeaderValue() throws -> [Byte] {
        try skipWhiteSpace()
        let value = try collect(untilMatches: [.carriageReturn, .lineFeed])
        try discardNext(2)// discard 'CRLF'

        /*
         Historically, HTTP header field values could be extended over
         multiple lines by preceding each extra line with at least one space
         or horizontal tab (obs-fold).  This specification deprecates such
         line folding except within the message/http media type
         (Section 8.3.1).  A sender MUST NOT generate a message that includes
         line folding (i.e., that has any field-value that contains a match to
         the obs-fold rule) unless the message is intended for packaging
         within the message/http media type.
         
         Although deprecated and we MUST NOT generate, it is POSSIBLE for older 
         systems to use this style of communication and we need to support it
         */
        guard try next(equalsAny: .space, .horizontalTab) else { return value }
        /**
         Suggestion to clients when generating is to convert obs-fold to space, we'll do same in parsing.
         */
        return try value + [.space] + parseHeaderValue()
    }

    // TODO: This assumes line termination is ok -- other functions do as well. I _believe_ this is the appropriate handling, but double check
    func collect(untilMatches expectation: [Byte]) throws -> [Byte] {
        guard !expectation.isEmpty else { return [] }
        var collection: [Byte] = []
        while try !next(matches: expectation), let byte = try next() {
            collection.append(byte)
        }
        return collection
    }

    private func next(equalsAny expectations: Byte...) throws -> Bool {
        guard let next = try next() else { return false }
        returnToBuffer(next)
        return next.equals(any: expectations)
    }

    private func next(matches expectations: [Byte]) throws -> Bool {
        let next = try collect(next: expectations.count)
        returnToBuffer(next)
        return next == expectations
    }

    private func skipWhiteSpace() throws {
        while let next = try next() {
            if next.isWhitespace { continue }

            /*
             Found first non whitespace, return to buffer
             */
            returnToBuffer(next)
            break
        }
    }

    /**
     // TODO: Merge Overlapping Behavior w/ Static Buffer
     */
    // MARK: - ##########

    // MARK: Next

    func next() throws -> Byte? {
        /*
         local buffer is used to maintain last bytes while still interacting w/ byte buffer
         */
        guard localBuffer.isEmpty else {
            return localBuffer.removeFirst()
        }
        return try buffer.next()
    }

    // MARK:

    func returnToBuffer(_ byte: Byte) {
        returnToBuffer([byte])
    }

    func returnToBuffer(_ bytes: [Byte]) {
        localBuffer.append(contentsOf: bytes)
    }

    // MARK: Discard Extranneous Tokens

    func discardNext(_ count: Int) throws {
        try (0 ..< count).forEach { _ in
            _ = try next()
        }
    }

    // MARK: Check Tokens

    func checkLeadingBuffer(matches: Byte...) throws -> Bool {
        return try checkLeadingBuffer(matches: matches)
    }

    func checkLeadingBuffer(matches: [Byte]) throws -> Bool {
        let leading = try collect(next: matches.count)
        returnToBuffer(leading)
        return leading == matches
    }

    // MARK: Collection

    func collect(next count: Int) throws -> [Byte] {
        guard count > 0 else { return [] }

        var body: [Byte] = []
        try (1...count).forEach { _ in
            guard let next = try next() else { return }
            body.append(next)
        }
        return body
    }

    /*
     When in Query segment, `+` should be interpreted as ` ` (space), not sure useful outside of that point
     */
    func collect(until delimitters: Byte..., discardDelimitterIfFound: Bool = false, convertIfNecessary: (Byte) -> Byte = { $0 }) throws -> [Byte] {
        var collected: [Byte] = []
        while let next = try next() {
            if delimitters.contains(next) {
                if !discardDelimitterIfFound {
                    // If the delimitter is also a token that identifies
                    // a particular section of the URI
                    // then we may want to return that byte to the buffer
                    returnToBuffer(next)
                }
                // break regardless
                break
            }

            let converted = convertIfNecessary(next)
            collected.append(converted)
        }
        return collected
    }

        func collectRemaining() throws -> [Byte] {
            var complete: [Byte] = []
            while let next = try next() {
                print("NEXT: \(Character(next))")
                complete.append(next)
            }
            return complete
        }
}

private let transferEncoding = "Transfer-Encoding".utf8.array
private let contentLength = "Content-Length".utf8.array
private let chunkedCoding = "chunked".utf8.array

extension RequestParser {
    enum BodyStyle {
        case chunked
        case length(Int)
        case empty
    }

    func parseBodyStyle(headers: [(field: [Byte], value: [Byte])]) throws -> BodyStyle {
        /*
         If a Transfer-Encoding header field is present and the chunked
         transfer coding (Section 4.1) is the final encoding
         
         chunk must be present AND last
         
         // TODO: Is this enforced by everyone? It's in RFC
        */
        if let encoding = headers[transferEncoding] where encoding.suffix(chunkedCoding.count).array == chunkedCoding {
//            print("Chunk encoding")
            return .chunked
        } else if let length = headers[contentLength] {
            // MARK: Convert to string BEFORE converting to Int
            let lengthString = try length.toString()
            // throw or 0 on wrong value
            let length = Int(lengthString) ?? 0
//            print("Length: \(length)")
            return .length(length)
        } else {
//            print("Unknown")
            return .empty
        }

    }
}

extension Sequence where Iterator.Element == (field: [Byte], value: [Byte]) {
    subscript(field: [Byte]) -> [Byte]? {
        for header in self where header.field == field {
            return header.value
        }
        return nil
    }
}

/*
 https://tools.ietf.org/html/rfc7230#section-3.3.3
 
 The length of a message body is determined by one of the following
 (in order of precedence):

 Response
 1.  Any response to a HEAD request and any response with a 1xx
 (Informational), 204 (No Content), or 304 (Not Modified) status
 code is always terminated by the first empty line after the
 header fields, regardless of the header fields present in the
 message, and thus cannot contain a message body.

 Response
 2.  Any 2xx (Successful) response to a CONNECT request implies that
 the connection will become a tunnel immediately after the empty
 line that concludes the header fields.  A client MUST ignore any
 Content-Length or Transfer-Encoding header fields received in
 such a message.

 3.  If a Transfer-Encoding header field is present and the chunked
 transfer coding (Section 4.1) is the final encoding, the message
 body length is determined by reading and decoding the chunked
 data until the transfer coding indicates the data is complete.

 If a Transfer-Encoding header field is present in a response and
 the chunked transfer coding is not the final encoding, the
 message body length is determined by reading the connection until
 it is closed by the server.  If a Transfer-Encoding header field
 is present in a request and the chunked transfer coding is not
 the final encoding, the message body length cannot be determined
 reliably; the server MUST respond with the 400 (Bad Request)
 status code and then close the connection.

 If a message is received with both a Transfer-Encoding and a
 Content-Length header field, the Transfer-Encoding overrides the
 Content-Length.  Such a message might indicate an attempt to
 perform request smuggling (Section 9.5) or response splitting
 (Section 9.4) and ought to be handled as an error.  A sender MUST
 remove the received Content-Length field prior to forwarding such
 a message downstream.

 4.  If a message is received without Transfer-Encoding and with
 either multiple Content-Length header fields having differing
 field-values or a single Content-Length header field having an
 invalid value, then the message framing is invalid and the
 recipient MUST treat it as an unrecoverable error.  If this is a
 request message, the server MUST respond with a 400 (Bad Request)
 status code and then close the connection.  If this is a response
 message received by a proxy, the proxy MUST close the connection
 to the server, discard the received response, and send a 502 (Bad
 Gateway) response to the client.  If this is a response message
 received by a user agent, the user agent MUST close the
 connection to the server and discard the received response.

 5.  If a valid Content-Length header field is present without
 Transfer-Encoding, its decimal value defines the expected message
 body length in octets.  If the sender closes the connection or
 the recipient times out before the indicated number of octets are
 received, the recipient MUST consider the message to be
 incomplete and close the connection.

 6.  If this is a request message and none of the above are true, then
 the message body length is zero (no message body is present).

 7.  Otherwise, this is a response message without a declared message
 body length, so the message body length is determined by the
 number of octets received prior to the server closing the
 connection.

 Since there is no way to distinguish a successfully completed,
 close-delimited message from a partially received message interrupted
 by network failure, a server SHOULD generate encoding or
 length-delimited messages whenever possible.  The close-delimiting
 feature exists primarily for backwards compatibility with HTTP/1.0.

 A server MAY reject a request that contains a message body but not a
 Content-Length by responding with 411 (Length Required).

 Unless a transfer coding other than chunked has been applied, a
 client that sends a request containing a message body SHOULD use a
 valid Content-Length header field if the message body length is known
 in advance, rather than the chunked transfer coding, since some
 existing services respond to chunked with a 411 (Length Required)
 status code even though they understand the chunked transfer coding.
 This is typically because such services are implemented via a gateway
 that requires a content-length in advance of being called and the
 server is unable or unwilling to buffer the entire request before
 processing.

 A user agent that sends a request containing a message body MUST send
 a valid Content-Length header field if it does not know the server
 will handle HTTP/1.1 (or later) requests; such knowledge can be in
 the form of specific user configuration or by remembering the version
 of a prior received response.

 If the final response to the last request on a connection has been
 completely received and there remains additional data to read, a user
 agent MAY discard the remaining data or attempt to determine if that
 data belongs as part of the prior response body, which might be the
 case if the prior message's Content-Length value is incorrect.  A
 client MUST NOT process, cache, or forward such extra data as a
 separate response, since such behavior would be vulnerable to cache
 poisoning.
 */<|MERGE_RESOLUTION|>--- conflicted
+++ resolved
@@ -9,11 +9,7 @@
 
     /**
         Creates a new HTTP Parser that will
-<<<<<<< HEAD
         receive serialized request data from
-=======
-        receive serialized request data from 
->>>>>>> 37ce2332
         the supplied stream.
     */
     init(stream: Stream) {
@@ -27,15 +23,9 @@
     func nextLine() throws -> Data {
         var line: Data = []
 
-<<<<<<< HEAD
-        while let byte = try buffer.next() where byte != Byte.ASCII.newLine {
-            // Skip over any non-valid ASCII characters
-            if byte > Byte.ASCII.carriageReturn {
-=======
         while let byte = try buffer.next() where byte != .newLine {
             // Skip over any non-valid ASCII characters
             if byte > .carriageReturn {
->>>>>>> 37ce2332
                 line.append(byte)
             }
         }
@@ -50,11 +40,7 @@
     */
     func parse() throws -> Request {
         let requestLineString = try nextLine()
-<<<<<<< HEAD
         Log.info("Requestline:\n\t\(requestLineString)")
-=======
-
->>>>>>> 37ce2332
         guard !requestLineString.isEmpty else {
             // If the stream is empty, close connection immediately
             throw Error.streamEmpty
@@ -77,11 +63,7 @@
             // This should be converted to values for the
             // previous header
 
-<<<<<<< HEAD
-            let comps = headerLine.split(separator: Byte.ASCII.colon)
-=======
             let comps = headerLine.split(separator: .colon)
->>>>>>> 37ce2332
 
             guard comps.count == 2 else {
                 continue
@@ -117,8 +99,7 @@
                 }
 
                 // convert hex length data to int
-<<<<<<< HEAD
-                guard let length = lengthData.asciiInt else {
+                guard let length = lengthData.int else {
                     break
                 }
 
@@ -127,17 +108,6 @@
                     break
                 }
 
-=======
-                guard let length = lengthData.int else {
-                    break
-                }
-
-                // end of chunked encoding
-                if length == 0 {
-                    break
-                }
-
->>>>>>> 37ce2332
                 let content = try self.buffer.next(chunk: length + 2)
                 buffer.bytes += content.bytes
             }
@@ -343,17 +313,19 @@
         let (method, uri, httpVersion) = try parseRequestLine()
         // next line after request line MUST NOT lead space
         try renameAndClarifyButThisIsNecessaryToSkipLeadingWhitespaceLinesFollowingRequestLine()
-        let headers = try parseHeaders()
-        let bodyStyle = try parseBodyStyle(headers: headers)
-        let body = try parseBody(with: bodyStyle)
+//        let headers = try parseHeaders()
+        let headers = try __parseHeaders()
+//        let bodyStyle = try parseBodyStyle(headers: headers)
+        let body = try parseBody(with: .empty) // TODO:
         
-        // TODO: Handle Transfer Encoding?
+//        // TODO: Handle Transfer Encoding?
         var h: Headers = [:]
-        try headers.forEach { k, v in
-            let kt = try k.trimmed([.space, .carriageReturn, .horizontalTab, .lineFeed]).toString()
-            let vt = try v.trimmed([.space, .carriageReturn, .horizontalTab, .lineFeed]).toString()
-//            print("H -- \"\(kt)\": \"\(vt)\"")
-            h[kt] = vt
+        headers.forEach { k, v in
+            h[k] = v
+//            let kt = try k.trimmed([.space, .carriageReturn, .horizontalTab, .lineFeed]).toString()
+//            let vt = try v.trimmed([.space, .carriageReturn, .horizontalTab, .lineFeed]).toString()
+////            print("H -- \"\(kt)\": \"\(vt)\"")
+//            h[kt] = vt
         }
 
         let m = try method.toString()
@@ -423,6 +395,67 @@
         }
         try discardNext(2) // discard CRLF
         return headers
+    }
+
+    /*
+     HTTP-message   = start-line
+     *( header-field CRLF )
+     CRLF
+     [ message-body ]
+     */
+    func __parseHeaders() throws -> [String: String] {
+        var headers: [String: String] = [:]
+        // Header fields section is terminated by a leading CRLF
+        while try !next(matches: [.carriageReturn, .lineFeed]) {
+            guard let fieldBytes = try __parseHeaderField() else { return headers }
+            let valueBytes = try __parseHeaderValue()
+            let field = try fieldBytes.toString()
+            let value = try valueBytes.trimmed([.space, .carriageReturn, .horizontalTab, .lineFeed]).toString()
+            headers[field] = value
+        }
+        try discardNext(2) // discard CRLF
+        return headers
+    }
+
+
+    func __parseHeaderField() throws -> [Byte]? {
+        let field = try collect(until: .colon, discardDelimitterIfFound: true)
+        /*
+         No whitespace is allowed between the header field-name and colon.  In
+         the past, differences in the handling of such whitespace have led to
+         security vulnerabilities in request routing and response handling.  A
+         server MUST reject any received request message that contains
+         whitespace between a header field-name and colon with a response code
+         of 400 (Bad Request).
+         */
+        guard !field.isEmpty else { return nil } // empty is ok
+        guard field.last?.isWhitespace == false else { throw "must not be space between header field and ':' \(field)" }
+        return field
+    }
+
+    func __parseHeaderValue() throws -> [Byte] {
+        try skipWhiteSpace()
+        let value = try collect(untilMatches: [.carriageReturn, .lineFeed])
+        try discardNext(2)// discard 'CRLF'
+
+        /*
+         Historically, HTTP header field values could be extended over
+         multiple lines by preceding each extra line with at least one space
+         or horizontal tab (obs-fold).  This specification deprecates such
+         line folding except within the message/http media type
+         (Section 8.3.1).  A sender MUST NOT generate a message that includes
+         line folding (i.e., that has any field-value that contains a match to
+         the obs-fold rule) unless the message is intended for packaging
+         within the message/http media type.
+
+         Although deprecated and we MUST NOT generate, it is POSSIBLE for older
+         systems to use this style of communication and we need to support it
+         */
+        guard try next(equalsAny: .space, .horizontalTab) else { return value }
+        /**
+         Suggestion to clients when generating is to convert obs-fold to space, we'll do same in parsing.
+         */
+        return try value + [.space] + parseHeaderValue()
     }
 
     /**
