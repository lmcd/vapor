import NIO
import NIOHTTP1
import NIOFoundationCompat

/// An HTTP response from a server back to the client.
///
///     let httpRes = HTTPResponse(status: .ok)
///
/// See `HTTPClient` and `HTTPServer`.
public final class Response: CustomStringConvertible {
    /// Maximum streaming body size to use for `debugPrint(_:)`.
    private let maxDebugStreamingBodySize: Int = 1_000_000

    /// The HTTP version that corresponds to this response.
    public var version: HTTPVersion
    
    /// The HTTP response status.
    public var status: HTTPResponseStatus
    
    /// The header fields for this HTTP response.
    /// The `"Content-Length"` and `"Transfer-Encoding"` headers will be set automatically
    /// when the `body` property is mutated.
    public var headers: HTTPHeaders
    
    /// The `HTTPBody`. Updating this property will also update the associated transport headers.
    ///
    ///     httpRes.body = HTTPBody(string: "Hello, world!")
    ///
    /// Also be sure to set this message's `contentType` property to a `MediaType` that correctly
    /// represents the `HTTPBody`.
    public var body: Body {
        didSet { self.headers.updateContentLength(self.body.count) }
    }

    // If `true`, don't serialize the body.
    var forHeadRequest: Bool

<<<<<<< HEAD
    public enum Upgrader {
        case webSocket(maxFrameSize: WebSocketMaxFrameSize, onUpgrade: (WebSocket) -> ())
=======
    internal enum Upgrader {
        case webSocket(maxFrameSize: WebSocketMaxFrameSize, shouldUpgrade: (() -> EventLoopFuture<HTTPHeaders?>), onUpgrade: (WebSocket) -> ())
>>>>>>> 1a1bd69e
    }
    
    public var upgrader: Upgrader?

    public var storage: Storage
    
    /// Get and set `HTTPCookies` for this `HTTPResponse`
    /// This accesses the `"Set-Cookie"` header.
    public var cookies: HTTPCookies {
        get {
            return self.headers.setCookie ?? .init()
        }
        set {
            self.headers.setCookie = newValue
        }
    }
    
    /// See `CustomStringConvertible`
    public var description: String {
        var desc: [String] = []
        desc.append("HTTP/\(self.version.major).\(self.version.minor) \(self.status.code) \(self.status.reasonPhrase)")
        desc.append(self.headers.debugDescription)
        desc.append(self.body.description)
        return desc.joined(separator: "\n")
    }

    // MARK: Content

    private struct _ContentContainer: ContentContainer {
        let response: Response

        var contentType: HTTPMediaType? {
            return self.response.headers.contentType
        }

        func encode<E>(_ encodable: E, using encoder: ContentEncoder) throws where E : Encodable {
            var body = ByteBufferAllocator().buffer(capacity: 0)
            try encoder.encode(encodable, to: &body, headers: &self.response.headers)
            self.response.body = .init(buffer: body)
        }

        func decode<D>(_ decodable: D.Type, using decoder: ContentDecoder) throws -> D where D : Decodable {
            guard let body = self.response.body.buffer else {
                throw Abort(.unprocessableEntity)
            }
            return try decoder.decode(D.self, from: body, headers: self.response.headers)
        }

        func encode<C>(_ content: C, using encoder: ContentEncoder) throws where C : Content {
            var content = content
            try content.beforeEncode()
            var body = ByteBufferAllocator().buffer(capacity: 0)
            try encoder.encode(content, to: &body, headers: &self.response.headers)
            self.response.body = .init(buffer: body)
        }

        func decode<C>(_ content: C.Type, using decoder: ContentDecoder) throws -> C where C : Content {
            guard let body = self.response.body.buffer else {
                throw Abort(.unprocessableEntity)
            }
            var decoded = try decoder.decode(C.self, from: body, headers: self.response.headers)
            try decoded.afterDecode()
            return decoded
        }
    }

    public var content: ContentContainer {
        get {
            return _ContentContainer(response: self)
        }
        set {
            // ignore since Request is a reference type
        }
    }
    
    // MARK: Init
    
    /// Creates a new `HTTPResponse`.
    ///
    ///     let httpRes = HTTPResponse(status: .ok)
    ///
    /// - parameters:
    ///     - status: `HTTPResponseStatus` to use. This defaults to `HTTPResponseStatus.ok`
    ///     - version: `HTTPVersion` of this response, should usually be (and defaults to) 1.1.
    ///     - headers: `HTTPHeaders` to include with this response.
    ///                Defaults to empty headers.
    ///                The `"Content-Length"` and `"Transfer-Encoding"` headers will be set automatically.
    ///     - body: `HTTPBody` for this response, defaults to an empty body.
    ///             See `LosslessHTTPBodyRepresentable` for more information.
    public convenience init(
        status: HTTPResponseStatus = .ok,
        version: HTTPVersion = .init(major: 1, minor: 1),
        headers: HTTPHeaders = .init(),
        body: Body = .empty
    ) {
        self.init(
            status: status,
            version: version,
            headersNoUpdate: headers,
            body: body
        )
        self.headers.updateContentLength(body.count)
    }
    
    
    /// Internal init that creates a new `HTTPResponse` without sanitizing headers.
    public init(
        status: HTTPResponseStatus,
        version: HTTPVersion,
        headersNoUpdate headers: HTTPHeaders,
        body: Body
    ) {
        self.status = status
        self.version = version
        self.headers = headers
        self.body = body
        self.storage = .init()
        self.forHeadRequest = false
    }
}


extension HTTPHeaders {
    mutating func updateContentLength(_ contentLength: Int) {
        let count = contentLength.description
        switch contentLength {
        case -1:
            self.remove(name: .contentLength)
            if "chunked" != self.first(name: .transferEncoding) {
                self.add(name: .transferEncoding, value: "chunked")
            }
        default:
            self.remove(name: .transferEncoding)
            if count != self.first(name: .contentLength) {
                self.replaceOrAdd(name: .contentLength, value: count)
            }
        }
    }
}<|MERGE_RESOLUTION|>--- conflicted
+++ resolved
@@ -35,13 +35,8 @@
     // If `true`, don't serialize the body.
     var forHeadRequest: Bool
 
-<<<<<<< HEAD
     public enum Upgrader {
-        case webSocket(maxFrameSize: WebSocketMaxFrameSize, onUpgrade: (WebSocket) -> ())
-=======
-    internal enum Upgrader {
         case webSocket(maxFrameSize: WebSocketMaxFrameSize, shouldUpgrade: (() -> EventLoopFuture<HTTPHeaders?>), onUpgrade: (WebSocket) -> ())
->>>>>>> 1a1bd69e
     }
     
     public var upgrader: Upgrader?
