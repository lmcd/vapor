import Core
import Random
import Node
import Foundation

/**
    The `MemorySessionDriver` stores session data
    in a Swift `Dictionary`. This means all session
    data will be purged if the server is restarted.
*/
public class MemorySessions: SessionsProtocol {
<<<<<<< HEAD
    var sessions: [String: Session]
    private var sessionsLock = Lock()
=======
    var sessions: [String: Node]
    private var sessionsLock = NSLock()
>>>>>>> 1c141acf

    public init() {
        sessions = [:]
    }

    /**
        Loads value for session id at given key
    */
    public func get(identifier: String) -> Session? {
        var session: Session?

        sessionsLock.locked {
            session = sessions[identifier]
        }

        return session
    }

    /**
        Sets value for session id at given key
    */
    public func set(_ session: Session) {
        sessionsLock.locked {
            sessions[session.identifier] = session
        }
    }
    
    /**
         Destroys session with associated identifier
    */
<<<<<<< HEAD
    public func destroy(identifier: String) throws {
        sessionsLock.locked {
            sessions[identifier] = nil
        }
=======
    public func makeIdentifier() -> String {
        return CryptoRandom.bytes(16).base64Encoded.string
>>>>>>> 1c141acf
    }

    /**
        Create new unique session id
    */
    public func makeIdentifier() -> String {
        return CryptoRandom.bytes(16).base64String
    }
}<|MERGE_RESOLUTION|>--- conflicted
+++ resolved
@@ -9,13 +9,8 @@
     data will be purged if the server is restarted.
 */
 public class MemorySessions: SessionsProtocol {
-<<<<<<< HEAD
     var sessions: [String: Session]
-    private var sessionsLock = Lock()
-=======
-    var sessions: [String: Node]
     private var sessionsLock = NSLock()
->>>>>>> 1c141acf
 
     public init() {
         sessions = [:]
@@ -46,21 +41,16 @@
     /**
          Destroys session with associated identifier
     */
-<<<<<<< HEAD
     public func destroy(identifier: String) throws {
         sessionsLock.locked {
             sessions[identifier] = nil
         }
-=======
-    public func makeIdentifier() -> String {
-        return CryptoRandom.bytes(16).base64Encoded.string
->>>>>>> 1c141acf
     }
 
     /**
         Create new unique session id
     */
-    public func makeIdentifier() -> String {
-        return CryptoRandom.bytes(16).base64String
+    public func makeIdentifier() throws -> String {
+        return try CryptoRandom.bytes(count: 16).base64Encoded.string
     }
 }