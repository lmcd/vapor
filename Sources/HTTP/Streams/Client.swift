--- conflicted
+++ resolved
@@ -45,10 +45,8 @@
     public func send(request encodable: RequestEncodable) throws -> Future<Response> {
         let promise = Promise<Response>()
         
-<<<<<<< HEAD
         self.promise = promise
-        serializer.inputStream(try request.makeRequest())
-=======
+      
         tcp.stream(to: parser)
             .drain(promise.complete)
             .catch(promise.fail)
@@ -62,7 +60,6 @@
             let data = self.serializer.serialize(req)
             self.tcp.inputStream(data)
         }.catch(promise.fail)
->>>>>>> d91c5dc9
         
         return promise.future
     }
