import Dispatch

/// A future result type.
/// Concretely implemented by `Future<T>`
public protocol FutureType {
    associatedtype Expectation
    func addAwaiter(callback: @escaping ResultCallback)
}

// MARK: Convenience

extension FutureType {
    /// This future's result type.
    public typealias Result = FutureResult<Expectation>

    /// Callback for accepting a result.
    public typealias ResultCallback = (Result) -> ()

    /// Callback for accepting a result.
    public typealias AlwaysCallback = () -> ()

    /// Callback for accepting the expectation.
    public typealias ExpectationCallback = (Expectation) -> ()

    /// Callback for accepting an error.
    public typealias ErrorCallback = (Error) -> ()

    /// Callback for accepting the expectation and returning something else.
    public typealias ExpectationMapCallback<T> = (Expectation) throws -> T

    /// Callback for accepting the expectation and returning a new future.
    public typealias ExpectationFlatMapCallback<T> = (Expectation) throws -> Future<T>

    /// Adds a handler to be asynchronously executed on
    /// completion of this future.
    ///
    /// Will *not* be executed if an error occurrs
    public func `do`(_ callback: @escaping ExpectationCallback) -> Self {
        addAwaiter { result in
            guard let ex = result.expectation else {
                return
            }

            callback(ex)
        }
        
        return self
    }

    /// Adds a handler to be asynchronously executed on
    /// completion of this future.
    ///
    /// Will *only* be executed if an error occurred.
    //// Successful results will not call this handler.
    public func `catch`(_ callback: @escaping ErrorCallback) {
        addAwaiter { result in
            guard let er = result.error else {
                return
            }

            callback(er)
        }
    }

    /// Maps a future to a future of a different type.
<<<<<<< HEAD
    /// The result returned within should be non-future type.
=======
    ///
    /// http://localhost:8000/async/promise-future-introduction/#mapping-results
>>>>>>> 81e705d0
    public func map<T>(_ callback: @escaping ExpectationMapCallback<T>) -> Future<T> {
        let promise = Promise(T.self)

        self.do { expectation in
            do {
                let mapped = try callback(expectation)
                promise.complete(mapped)
            } catch {
                promise.fail(error)
            }
        }.catch { error in
            promise.fail(error)
        }

        return promise.future
    }

    /// Maps a future to a future of a different type.
    /// The result returned within should be a future.
    public func then<T>(_ callback: @escaping ExpectationFlatMapCallback<T>) -> Future<T> {
        let promise = Promise(T.self)

        self.do { expectation in
            do {
                let mapped = try callback(expectation)
                mapped.chain(to: promise)
            } catch {
                promise.fail(error)
            }
        }.catch { error in
                promise.fail(error)
        }

        return promise.future
    }

    /// Waits until the specified time for a result.
    ///
    /// Will return the results when available unless the specified
    /// time has been reached, in which case it will timeout
    ///
    /// http://localhost:8000/async/promise-future-introduction/#synchronous-apis
    public func blockingAwait(deadline time: DispatchTime = .distantFuture) throws -> Expectation {
        let semaphore = DispatchSemaphore(value: 0)
        var awaitedResult: FutureResult<Expectation>?

        addAwaiter { result in
            awaitedResult = result
            semaphore.signal()
        }

        guard semaphore.wait(timeout: time) == .success else {
            throw PromiseTimeout(expecting: Expectation.self)
        }

        return try awaitedResult!.unwrap()
    }

    /// Chains a future to a promise of the same type.
    public func chain(to promise: Promise<Expectation>) {
        self.do(promise.complete).catch(promise.fail)
    }

    /// Get called back whenever the future is complete,
    /// ignoring the result.
    public func always(_ callback: @escaping AlwaysCallback) {
        addAwaiter { _ in
            callback()
        }
    }

    /// Waits for the specified duration for a result.
    ///
    /// Will return the results when available unless the specified timeout has been reached, in which case it will timeout
    ///
    /// http://localhost:8000/async/promise-future-introduction/#synchronous-apis
    public func blockingAwait(timeout interval: DispatchTimeInterval) throws -> Expectation {
        return try blockingAwait(deadline: DispatchTime.now() + interval)
    }
}

public func then<T>(_ callback: @escaping () throws -> Future<T>) -> Future<T> {
    let promise = Promise(T.self)

    do {
        try callback().chain(to: promise)
    } catch {
        promise.fail(error)
    }

    return promise.future
}

// MARK: Array

public typealias LazyFuture<T> = () -> (Future<T>)

/// FIXME: some way to make this generic?
extension Array where Element == LazyFuture<Void> {
    /// Flattens an array of future results into one
    /// future array result.
    public func syncFlatten() -> Future<Void> {
        let promise = Promise<Void>()

        var iterator = makeIterator()
        func handle(_ future: Element) {
            future().do { res in
                if let next = iterator.next() {
                    handle(next)
                } else {
                    promise.complete()
                }
            }.catch { error in
                    promise.fail(error)
            }
        }

        if let first = iterator.next() {
            handle(first)
        } else {
            promise.complete()
        }

        return promise.future
    }
}

extension Array where Element: FutureType {
    /// Flattens an array of future results into one
    /// future array result.
<<<<<<< HEAD
    public func orderedFlatten() -> Future<[Element.Expectation]> {
=======
    ///
    /// http://localhost:8000/async/advanced-futures/#combining-multiple-futures
    public func flatten() -> Future<[Element.Expectation]> {
>>>>>>> 81e705d0
        let promise = Promise<[Element.Expectation]>()

        var elements: [Element.Expectation] = []
        elements.reserveCapacity(self.count)

        var iterator = makeIterator()
        func handle(_ future: Element) {
            future.do { res in
                elements.append(res)
                if let next = iterator.next() {
                    handle(next)
                } else {
                    promise.complete(elements)
                }
            }.catch { error in
                promise.fail(error)
            }
        }

        if let first = iterator.next() {
            handle(first)
        } else {
            promise.complete(elements)
        }

        return promise.future
    }
}

extension Array where Element: FutureType {
    public func flatten() -> Future<[Element.Expectation]> {
        let many = ManyFutures(self)
        return many.promise.future
    }
}


extension Array where Element: FutureType, Element.Expectation == Void {
    public func flatten() -> Future<Void> {
        let many = ManyFutures(self)
        let promise = Promise(Void.self)
        many.promise.future.do { _ in
            promise.complete()
        }.catch(promise.fail)
        return promise.future
    }
}

final class ManyFutures<F: FutureType> {
    /// The future's result will be stored
    /// here when it is resolved.
    var promise: Promise<[F.Expectation]>

    /// The futures completed.
    private var results: [F.Expectation]

    /// Ther errors caught.
    private var errors: [Swift.Error]

    /// All the awaited futures
    private var many: [F]

    /// Create a new many future.
    public init(_ many: [F]) {
        self.many = many
        self.results = []
        self.errors = []
        self.promise = Promise<[F.Expectation]>()

        for future in many {
            future.do { res in
                self.results.append(res)
                self.update()
            }.catch { err in
                self.errors.append(err)
                self.update()
            }
        }
    }

    /// Updates the many futures
    func update() {
        if results.count + errors.count == many.count {
            if errors.count == 0 {
                promise.complete(results)
            } else {
                promise.fail(errors.first!) // FIXME: combine errors
            }
        }
    }
}<|MERGE_RESOLUTION|>--- conflicted
+++ resolved
@@ -63,12 +63,9 @@
     }
 
     /// Maps a future to a future of a different type.
-<<<<<<< HEAD
     /// The result returned within should be non-future type.
-=======
     ///
     /// http://localhost:8000/async/promise-future-introduction/#mapping-results
->>>>>>> 81e705d0
     public func map<T>(_ callback: @escaping ExpectationMapCallback<T>) -> Future<T> {
         let promise = Promise(T.self)
 
@@ -199,13 +196,9 @@
 extension Array where Element: FutureType {
     /// Flattens an array of future results into one
     /// future array result.
-<<<<<<< HEAD
+    ///
+    /// http://localhost:8000/async/advanced-futures/#combining-multiple-futures
     public func orderedFlatten() -> Future<[Element.Expectation]> {
-=======
-    ///
-    /// http://localhost:8000/async/advanced-futures/#combining-multiple-futures
-    public func flatten() -> Future<[Element.Expectation]> {
->>>>>>> 81e705d0
         let promise = Promise<[Element.Expectation]>()
 
         var elements: [Element.Expectation] = []
