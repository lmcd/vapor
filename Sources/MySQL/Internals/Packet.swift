--- conflicted
+++ resolved
@@ -24,109 +24,4 @@
         // Deallocates the MySQL buffer
         payload.baseAddress?.deallocate(capacity: payload.count)
     }
-<<<<<<< HEAD
-}
-
-/// Parses buffers into packets
-internal final class PacketParser : Async.Stream {
-    var buffer: (buffer: MutableByteBuffer, containing: Int, sequenceId: UInt8)?
-    
-    func inputStream(_ input: MutableByteBuffer) {
-        // If there's no input pointer, throw an error
-        guard var pointer = input.baseAddress else {
-            errorStream?(MySQLError(.invalidPacket))
-            return
-        }
-        
-        // Capture the pointer's contentlength
-        var length = input.count
-        
-        // Parses the buffer
-        func parseInput(into buffer: MutableByteBuffer, alreadyContaining containing: Int, sequenceId: UInt8) {
-            // If there's no input pointer, throw an error
-            guard let destination = buffer.baseAddress?.advanced(by: containing) else {
-                errorStream?(MySQLError(.invalidPacket))
-                return
-            }
-            
-            // The rest of the packet
-            let needing = buffer.count &- containing
-            
-            // If there's too much data
-            if length > needing {
-                // copy only the necessary
-                memcpy(destination, pointer, needing)
-                
-                // Packet is complete, send it up
-                let packet = Packet(sequenceId: sequenceId, payload: buffer)
-                output(packet)
-                
-                self.buffer = nil
-                self.inputStream(MutableByteBuffer(start: pointer.advanced(by: needing), count: length &- needing))
-                
-            // If we have exactly enough or too little
-            } else {
-                memcpy(destination, pointer, length)
-                
-                // If the packet is not complete yet
-                guard containing &+ length == buffer.count else {
-                    // update the partial packet
-                    self.buffer = (buffer, containing &+ length, sequenceId)
-                    return
-                }
-                
-                // Packet is complete, send it up
-                let packet = Packet(sequenceId: sequenceId, payload: buffer)
-                output(packet)
-                
-                self.buffer = nil
-            }
-        }
-        
-        // If an existing packet it building
-        if let (buffer, containing, sequenceId) = self.buffer {
-            // Continue parsing from the start
-            parseInput(into: buffer, alreadyContaining: containing, sequenceId: sequenceId)
-        // If a new packet is coming
-        } else {
-            // at least 4 packet bytes for new packets
-            // TODO: internal 3-byte buffer like MongoKitten's for this odd scenario
-            guard input.count > 3 else {
-                errorStream?(MySQLError(.invalidPacket))
-                return
-            }
-            
-            // take the first 3 bytes
-            let byte0 = UInt32(input[0]).littleEndian
-            let byte1 = UInt32(input[1]).littleEndian << 8
-            let byte2 = UInt32(input[2]).littleEndian << 16
-            
-            // Parse buffer size
-            let bufferSize = Int(byte0 | byte1 | byte2)
-            let sequenceId = input[3]
-            
-            // Build a buffer size
-            let bufferPointer = UnsafeMutablePointer<UInt8>.allocate(capacity: bufferSize)
-            let buffer = MutableByteBuffer(start: bufferPointer, count: bufferSize)
-            
-            // Advance the pointer by the header size
-            pointer = pointer.advanced(by: 4)
-            
-            // Decrease the pointer size by the header size
-            length = length &- 4
-            
-            // Parse the packet contents
-            parseInput(into: buffer, alreadyContaining: 0, sequenceId: sequenceId)
-        }
-    }
-    
-    var outputStream: OutputHandler?
-    var errorStream: BaseStream.ErrorHandler?
-    
-    public typealias Input = MutableByteBuffer
-    public typealias Output = Packet
-    
-    init() {}
-=======
->>>>>>> 1034fbfa
 }